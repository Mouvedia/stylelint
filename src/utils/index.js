import charNeighbor from "./charNeighbor"
import isSingleLineString from "./isSingleLineString"
import isWhitespace from "./isWhitespace"
import ruleMessages from "./ruleMessages"
import whitespaceChecker from "./whitespaceChecker"
import valueIndexOf from "./valueIndexOf"
import lineCount from "./lineCount"
<<<<<<< HEAD
import functionArguments from "./functionArguments"
=======
import isAutoprefixable from "./isAutoprefixable"
>>>>>>> 82830b29

export default {
  charNeighbor,
  isSingleLineString,
  isWhitespace,
  ruleMessages,
  whitespaceChecker,
  valueIndexOf,
  lineCount,
<<<<<<< HEAD
  functionArguments,
=======
  isAutoprefixable,
>>>>>>> 82830b29
}<|MERGE_RESOLUTION|>--- conflicted
+++ resolved
@@ -5,11 +5,8 @@
 import whitespaceChecker from "./whitespaceChecker"
 import valueIndexOf from "./valueIndexOf"
 import lineCount from "./lineCount"
-<<<<<<< HEAD
 import functionArguments from "./functionArguments"
-=======
 import isAutoprefixable from "./isAutoprefixable"
->>>>>>> 82830b29
 
 export default {
   charNeighbor,
@@ -19,9 +16,6 @@
   whitespaceChecker,
   valueIndexOf,
   lineCount,
-<<<<<<< HEAD
   functionArguments,
-=======
   isAutoprefixable,
->>>>>>> 82830b29
 }