/* eslint no-console: off */
'use strict';

<<<<<<< HEAD
const cli = require("../../lib/cli");
const path = require("path");
const pkg = require("../../package.json");
const { replaceBackslashes } = require("../systemTestUtils");
=======
const cli = require('../../lib/cli');
const path = require('path');
const pkg = require('../../package.json');
>>>>>>> c69e098b

jest.mock('get-stdin');

describe('CLI', () => {
	let processRestore;
	let logRestore;

	beforeAll(() => {
		processRestore = Object.assign({}, process);
		logRestore = Object.assign({}, console);
		process.exit = (exitCode) => (process.exitCode = exitCode);
	});

	afterAll(() => {
		Object.assign(process, processRestore);
		Object.assign(console, logRestore);
	});

	beforeEach(function() {
		process.exitCode = undefined;
		console.log = jest.fn();
		process.stdout.write = jest.fn();

		if (parseInt(process.versions.node) < 7) {
			// https://github.com/sindresorhus/get-stdin/issues/13
			process.nextTick(() => {
				process.stdin.end();
			});
		}
	});

	it('basic', () => {
		return cli([]).then(() => {
			expect(process.exitCode).toBe(2);
			expect(console.log.mock.calls).toHaveLength(1);
			const lastCallArgs = console.log.mock.calls.pop();

			expect(lastCallArgs).toHaveLength(1);
			expect(lastCallArgs.pop()).toMatch('Usage: stylelint [input] [options]');
		});
	});

	it('--help', () => {
		return Promise.resolve(cli(['--help'])).then(() => {
			expect(process.exitCode).toBe(0);
			expect(console.log.mock.calls).toHaveLength(1);
			const lastCallArgs = console.log.mock.calls.pop();

			expect(lastCallArgs).toHaveLength(1);
			expect(lastCallArgs.pop()).toMatch('Usage: stylelint [input] [options]');
		});
	});

	it('--version', () => {
		return Promise.resolve(cli(['--version'])).then(() => {
			expect(process.exitCode).toBeUndefined();
			expect(console.log.mock.calls).toHaveLength(1);
			const lastCallArgs = console.log.mock.calls.pop();

			expect(lastCallArgs).toHaveLength(1);
			expect(lastCallArgs.pop()).toMatch(pkg.version);
		});
	});

<<<<<<< HEAD
  it("--print-config", () => {
    return Promise.resolve(
      cli([
        "--print-config",
        "--config",
        path.join(__dirname, "config.json"),
        replaceBackslashes(path.join(__dirname, "stylesheet.css"))
      ])
    ).then(() => {
      expect(process.exitCode).toBeUndefined();
      expect(process.stdout.write).toHaveBeenCalledTimes(1);
      expect(process.stdout.write).toHaveBeenLastCalledWith(
        JSON.stringify(
          {
            rules: {
              "block-no-empty": [true]
            }
          },
          null,
          "  "
        )
      );
    });
  });

  it("--report-needless-disables", () => {
    return Promise.resolve(
      cli([
        "--report-needless-disables",
        "--config",
        path.join(__dirname, "config.json"),
        replaceBackslashes(path.join(__dirname, "stylesheet.css"))
      ])
    ).then(() => {
      expect(process.exitCode).toBe(2);
      expect(process.stdout.write).toHaveBeenCalledTimes(2);
      expect(process.stdout.write).toHaveBeenNthCalledWith(
        1,
        expect.stringContaining("unused rule: color-named")
      );
      expect(process.stdout.write).toHaveBeenNthCalledWith(
        2,
        expect.stringContaining("Unexpected empty block")
      );
    });
  });
=======
	it('--print-config', () => {
		return Promise.resolve(
			cli([
				'--print-config',
				'--config',
				path.join(__dirname, 'config.json'),
				path.join(__dirname, 'stylesheet.css'),
			]),
		).then(() => {
			expect(process.exitCode).toBeUndefined();
			expect(process.stdout.write).toHaveBeenCalledTimes(1);
			expect(process.stdout.write).toHaveBeenLastCalledWith(
				JSON.stringify(
					{
						rules: {
							'block-no-empty': [true],
						},
					},
					null,
					'  ',
				),
			);
		});
	});

	it('--report-needless-disables', () => {
		return Promise.resolve(
			cli([
				'--report-needless-disables',
				'--config',
				path.join(__dirname, 'config.json'),
				path.join(__dirname, 'stylesheet.css'),
			]),
		).then(() => {
			expect(process.exitCode).toBe(2);
			expect(process.stdout.write).toHaveBeenCalledTimes(2);
			expect(process.stdout.write).toHaveBeenNthCalledWith(
				1,
				expect.stringContaining('unused rule: color-named'),
			);
			expect(process.stdout.write).toHaveBeenNthCalledWith(
				2,
				expect.stringContaining('Unexpected empty block'),
			);
		});
	});
>>>>>>> c69e098b
});<|MERGE_RESOLUTION|>--- conflicted
+++ resolved
@@ -1,16 +1,10 @@
 /* eslint no-console: off */
 'use strict';
 
-<<<<<<< HEAD
-const cli = require("../../lib/cli");
-const path = require("path");
-const pkg = require("../../package.json");
-const { replaceBackslashes } = require("../systemTestUtils");
-=======
 const cli = require('../../lib/cli');
 const path = require('path');
 const pkg = require('../../package.json');
->>>>>>> c69e098b
+const { replaceBackslashes } = require("../systemTestUtils");
 
 jest.mock('get-stdin');
 
@@ -75,7 +69,6 @@
 		});
 	});
 
-<<<<<<< HEAD
   it("--print-config", () => {
     return Promise.resolve(
       cli([
@@ -122,52 +115,4 @@
       );
     });
   });
-=======
-	it('--print-config', () => {
-		return Promise.resolve(
-			cli([
-				'--print-config',
-				'--config',
-				path.join(__dirname, 'config.json'),
-				path.join(__dirname, 'stylesheet.css'),
-			]),
-		).then(() => {
-			expect(process.exitCode).toBeUndefined();
-			expect(process.stdout.write).toHaveBeenCalledTimes(1);
-			expect(process.stdout.write).toHaveBeenLastCalledWith(
-				JSON.stringify(
-					{
-						rules: {
-							'block-no-empty': [true],
-						},
-					},
-					null,
-					'  ',
-				),
-			);
-		});
-	});
-
-	it('--report-needless-disables', () => {
-		return Promise.resolve(
-			cli([
-				'--report-needless-disables',
-				'--config',
-				path.join(__dirname, 'config.json'),
-				path.join(__dirname, 'stylesheet.css'),
-			]),
-		).then(() => {
-			expect(process.exitCode).toBe(2);
-			expect(process.stdout.write).toHaveBeenCalledTimes(2);
-			expect(process.stdout.write).toHaveBeenNthCalledWith(
-				1,
-				expect.stringContaining('unused rule: color-named'),
-			);
-			expect(process.stdout.write).toHaveBeenNthCalledWith(
-				2,
-				expect.stringContaining('Unexpected empty block'),
-			);
-		});
-	});
->>>>>>> c69e098b
 });