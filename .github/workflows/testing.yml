name: Testing

on:
  push:
    branches:
      - main
<<<<<<< HEAD
      - 'dependabot/**'
      - v15 # TODO: We can remove this line after shipping v15.
=======
>>>>>>> 4ec0c744
  pull_request:
    branches:
      - '**'

env:
  FORCE_COLOR: 2

permissions:
  contents: read

jobs:
  lint:
    uses: stylelint/.github/.github/workflows/lint.yml@main

  test:
    name: Test on Node.js ${{ matrix.node }} and ${{ matrix.os }}
    runs-on: ${{ matrix.os }}

    strategy:
      fail-fast: false
      matrix:
        node: [14, 16, 18]
        os: [ubuntu-latest, windows-latest, macos-latest]

    steps:
      - uses: actions/checkout@v3

      - name: Set up Node.js
        uses: actions/setup-node@v3
        with:
          node-version: ${{ matrix.node }}
          cache: npm

      - name: Install latest npm
        # TODO: npm@9 is the latest, but it doesn't work on Node.js v12 and v14 with windows.
        run: npm install --global npm@8

      - name: Install dependencies
        run: npm ci

      - name: Test
        run: npm run jest
        if: "!(startsWith(matrix.os, 'ubuntu') && matrix.node == 18)"

      - name: Test with coverage
        run: npm run jest -- --coverage
        if: startsWith(matrix.os, 'ubuntu') && matrix.node == 18

      - name: Upload coverage to Codecov
        uses: codecov/codecov-action@v3
        if: startsWith(matrix.os, 'ubuntu') && matrix.node == 18
        with:
          files: ./.coverage/lcov.info<|MERGE_RESOLUTION|>--- conflicted
+++ resolved
@@ -4,11 +4,7 @@
   push:
     branches:
       - main
-<<<<<<< HEAD
-      - 'dependabot/**'
       - v15 # TODO: We can remove this line after shipping v15.
-=======
->>>>>>> 4ec0c744
   pull_request:
     branches:
       - '**'
