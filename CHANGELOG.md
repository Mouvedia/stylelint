--- conflicted
+++ resolved
@@ -1,13 +1,8 @@
-<<<<<<< HEAD
 # Head
 
 - Fixed: `no-descending-specificity` no longer delivers false positives after second run in Atom linter.
 - Fixed: `stylelint-disable-rule` imported correctly.
-=======
-# HEAD
-
-- Fixed: `function-calc-no-unspaced-operator` now ignore functions inside `calc` function.
->>>>>>> 25f55482
+- Fixed: `function-calc-no-unspaced-operator` now better ignores non-`calc` functions.
 
 # 5.2.0
 
