declare module 'stylelint' {
<<<<<<< HEAD
	import { Result, ResultMessage, WarningOptions, Warning, Syntax } from 'postcss';
=======
	import { Result, ResultMessage, Syntax, WarningOptions, Warning } from 'postcss';
>>>>>>> b1187b65

	export type StylelintConfigExtends = string | Array<string>;
	export type StylelintConfigPlugins = string | Array<string>;
	export type StylelintConfigProcessor = string | [string, Object];
	export type StylelintConfigProcessors = string | Array<StylelintConfigProcessor>;
	export type StylelintConfigIgnoreFiles = string | Array<string>;
	export type StylelintConfigRuleSettings = any | [any, Object];
	export type StylelintConfigRules = {
		[ruleName: string]: StylelintConfigRuleSettings;
	};

	export type StylelintConfig = {
		extends?: StylelintConfigExtends;
		plugins?: StylelintConfigPlugins;
		pluginFunctions?: {
			[pluginName: string]: Function;
		};
		processors?: StylelintConfigProcessors;
		processorFunctions?: Array<Function>;
		ignoreFiles?: StylelintConfigIgnoreFiles;
		ignorePatterns?: string;
		rules?: StylelintConfigRules;
		codeProcessors?: Array<Function>;
		resultProcessors?: Array<Function>;
		quiet?: boolean;
		defaultSeverity?: string;
	};

	export type CosmiconfigResult = { config: StylelintConfig; filepath: string };

	export type DisabledRange = {
		start: number;
		strictStart: boolean;
		end?: number;
		strictEnd?: boolean;
		rules?: string[];
	};

	export type DisabledRangeObject = {
		[ruleName: string]: Array<DisabledRange>;
	};

	export type DisabledWarning = { line: number; rule: string };

	export type StylelintPostcssResult = {
		ruleSeverities: { [k: string]: any };
		customMessages: { [k: string]: any };
		quiet?: boolean;
		disabledRanges: DisabledRangeObject;
		disabledWarnings?: DisabledWarning[];
		ignored?: boolean;
		ignoreDisables?: boolean;
		reportNeedlessDisables?: boolean;
		stylelintError?: boolean;
		disableWritingFix?: boolean;
		config?: StylelintConfig;
	};

	type EmptyResult = {
		root: {
			nodes?: undefined;
			source: {
				lang?: undefined;
				input: {
					file?: string;
				};
			};
		};
		messages: ResultMessage[];
		opts: undefined;
	};

	export type StylelintWarningOptions = WarningOptions & {
		stylelintType?: string;
		severity?: string;
		rule?: string;
	};

	export type PostcssResult = (Result | EmptyResult) & {
		stylelint: StylelintPostcssResult;
		warn(message: string, options?: StylelintWarningOptions): void;
	};

	export type Formatter = (
		results: Array<StylelintResult>,
		returnValue?: StylelintStandaloneReturnValue,
	) => string;

	export type FormatterIdentifier = 'compact' | 'json' | 'string' | 'unix' | 'verbose' | Formatter;

	export type CustomSyntax = string | Syntax;

	export type StylelintOptions = {
		config?: StylelintConfig;
		configFile?: string;
		configBasedir?: string;
		configOverrides?: Object;
		ignoreDisables?: boolean;
		ignorePath?: string;
		reportInvalidScopeDisables?: boolean;
		reportNeedlessDisables?: boolean;
		syntax?: string;
		customSyntax?: CustomSyntax;
		fix?: boolean;
	};

	export type GetPostcssOptions = {
		code?: string;
		codeFilename?: string;
		filePath?: string;
		codeProcessors?: Array<Function>;
		syntax?: string;
		customSyntax?: CustomSyntax;
	};

	export type GetLintSourceOptions = GetPostcssOptions & { existingPostcssResult?: Result };

	export type StylelintInternalApi = {
		_options: StylelintStandaloneOptions;
		_extendExplorer: {
			search: (s: string) => Promise<null | CosmiconfigResult>;
			load: (s: string) => Promise<null | CosmiconfigResult>;
		};
		_fullExplorer: {
			search: (s: string) => Promise<null | CosmiconfigResult>;
			load: (s: string) => Promise<null | CosmiconfigResult>;
		};
		_configCache: Map<string, Object>;
		_specifiedConfigCache: Map<StylelintConfig, Object>;
		_postcssResultCache: Map<string, Result>;

		_getPostcssResult: (options?: GetPostcssOptions) => Promise<Result>;
		_lintSource: (options: GetLintSourceOptions) => Promise<PostcssResult>;
		_createStylelintResult: Function;
		_createEmptyPostcssResult?: Function;

		getConfigForFile: (s?: string) => Promise<{ config: StylelintConfig; filepath: string } | null>;
		isPathIgnored: (s?: string) => Promise<boolean>;
		lintSource: Function;
	};

	export type StylelintStandaloneOptions = {
		files?: string | Array<string>;
		globbyOptions?: Object;
		cache?: boolean;
		cacheLocation?: string;
		code?: string;
		codeFilename?: string;
		config?: StylelintConfig;
		configFile?: string;
		configBasedir?: string;
		configOverrides?: Object;
		printConfig?: string;
		ignoreDisables?: boolean;
		ignorePath?: string;
		ignorePattern?: string[];
		reportNeedlessDisables?: boolean;
		reportInvalidScopeDisables?: boolean;
		maxWarnings?: number;
		syntax?: string;
		customSyntax?: CustomSyntax;
		formatter?: FormatterIdentifier;
		disableDefaultIgnores?: boolean;
		fix?: boolean;
		allowEmptyInput?: boolean;
	};

	export type StylelintCssSyntaxError = {
		column: number;
		file?: string;
		input: {
			column: number;
			file?: string;
			line: number;
			source: string;
		};
		line: number;
		message: string;
		name: string;
		reason: string;
		source: string;
	};

	export type StylelintWarning = {
		line: number;
		column: number;
		rule: string;
		severity: string;
		text: string;
		stylelintType?: string;
	};

	export type StylelintResult = {
		source?: string;
		deprecations: Array<{
			text: string;
			reference: string;
		}>;
		invalidOptionWarnings: Array<{
			text: string;
		}>;
		parseErrors: Array<Warning & { stylelintType: string }>;
		errored?: boolean;
		warnings: Array<StylelintWarning>;
		ignored?: boolean;
		_postcssResult?: PostcssResult;
	};

	export type UnusedRange = {
		unusedRule: string;
		start: number;
		end?: number;
	};

	export type RangeType = DisabledRange & { used?: boolean };

	export type StylelintDisableReportEntry = {
		source?: string;
		ranges: Array<{
			unusedRule: string;
			start: number;
			end?: number;
		}>;
	};

	export type StylelintStandaloneReturnValue = {
		results: Array<StylelintResult>;
		errored: boolean;
		output: any;
		maxWarningsExceeded?: {
			maxWarnings: number;
			foundWarnings: number;
		};
		needlessDisables?: StylelintDisableOptionsReport;
		invalidScopeDisables?: StylelintDisableOptionsReport;
	};

	export type StylelintPublicAPI = {
		lint: Function;
		rules: { [k: string]: any };
		formatters: { [k: string]: Formatter };
		createPlugin: Function;
		createLinter: Function;
		utils: {
			report: Function;
			ruleMessages: Function;
			validateOptions: Function;
			checkAgainstRule: Function;
		};
	};

	export type StylelintDisableOptionsReport = Array<StylelintDisableReportEntry>;
}<|MERGE_RESOLUTION|>--- conflicted
+++ resolved
@@ -1,9 +1,5 @@
 declare module 'stylelint' {
-<<<<<<< HEAD
-	import { Result, ResultMessage, WarningOptions, Warning, Syntax } from 'postcss';
-=======
 	import { Result, ResultMessage, Syntax, WarningOptions, Warning } from 'postcss';
->>>>>>> b1187b65
 
 	export type StylelintConfigExtends = string | Array<string>;
 	export type StylelintConfigPlugins = string | Array<string>;
