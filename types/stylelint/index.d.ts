declare module 'stylelint' {
	import type * as PostCSS from 'postcss';
	import type { GlobbyOptions } from 'globby';
	import type { cosmiconfig } from 'cosmiconfig';

	namespace stylelint {
		export type Severity = 'warning' | 'error';

		export type ConfigExtends = string | string[];
<<<<<<< HEAD
		export type ConfigPlugins = string | string[];
=======
		export type PluginType =
			| { default?: { ruleName: string; rule: Rule } }
			| { ruleName: string; rule: Rule };
		export type ConfigPlugins = string | PluginType | (string | PluginType)[];
		export type ConfigProcessor = string | [string, Object];
		export type ConfigProcessors = string | ConfigProcessor[];
>>>>>>> 11acf312
		export type ConfigIgnoreFiles = string | string[];
		export type ConfigRuleSettings<T, O extends Object> =
			| null
			| undefined
			| NonNullable<T>
			| [NonNullable<T>]
			| [NonNullable<T>, O];
		export type ConfigRules = {
			[ruleName: string]: ConfigRuleSettings<any, Object>;
		};
		export type ConfigOverride = Omit<Config, 'overrides'> & {
			files: string | string[];
		};

		export type DisableOptions = {
			except?: (string | RegExp)[];
			severity?: Severity;
		};
		export type DisableSettings = ConfigRuleSettings<boolean, DisableOptions>;

		export type Config = {
			extends?: ConfigExtends;
			plugins?: ConfigPlugins;
			pluginFunctions?: {
				[pluginName: string]: Rule;
			};
			ignoreFiles?: ConfigIgnoreFiles;
			ignorePatterns?: string;
			rules?: ConfigRules;
			quiet?: boolean;
			defaultSeverity?: Severity;
			ignoreDisables?: DisableSettings;
			reportNeedlessDisables?: DisableSettings;
			reportInvalidScopeDisables?: DisableSettings;
			reportDescriptionlessDisables?: DisableSettings;
			overrides?: ConfigOverride[];
			customSyntax?: CustomSyntax;
		};

		// A meta-type that returns a union over all properties of `T` whose values
		// have type `U`.
		type PropertyNamesOfType<T, U> = {
			[K in keyof T]-?: T[K] extends U ? K : never;
		}[keyof T];
		export type DisablePropertyName = PropertyNamesOfType<Config, DisableSettings>;

		// This type has the same properties as `CosmiconfigResult` from `cosmiconfig`.
		export type CosmiconfigResult = {
			config: Config;
			filepath: string;
			isEmpty?: boolean;
		} | null;

		export type ConfigurationError = Error & { code: 78 };

		export type DisabledRange = {
			comment: PostCSS.Comment;
			start: number;
			strictStart: boolean;
			end?: number;
			strictEnd?: boolean;
			rules?: string[];
			description?: string;
		};

		export type DisabledRangeObject = {
			[ruleName: string]: DisabledRange[];
		};

		export type DisabledWarning = { line: number; rule: string };

		type FileCache = {
			calcHashOfConfig: (config: Config) => void;
			hasFileChanged: (absoluteFilepath: string) => boolean;
			reconcile: () => void;
			destroy: () => void;
			removeEntry: (absoluteFilepath: string) => void;
		};

		export type StylelintPostcssResult = {
			ruleSeverities: { [ruleName: string]: Severity };
			customMessages: { [ruleName: string]: RuleMessage };
			ruleMetadata: { [ruleName: string]: Partial<RuleMeta> };
			quiet?: boolean;
			disabledRanges: DisabledRangeObject;
			disabledWarnings?: DisabledWarning[];
			ignored?: boolean;
			stylelintError?: boolean;
			stylelintWarning?: boolean;
			disableWritingFix?: boolean;
			config?: Config;
			ruleDisableFix?: boolean;
		};

		type EmptyResult = {
			root: {
				nodes?: undefined;
				source: {
					lang?: undefined;
					input: {
						file?: string;
					};
				};
			};
			messages: PostCSS.Message[];
			opts: undefined;
		};

		export type WarningOptions = PostCSS.WarningOptions & {
			stylelintType?: string;
			severity?: Severity;
			rule?: string;
		};

		export type PostcssResult = (PostCSS.Result | EmptyResult) & {
			stylelint: StylelintPostcssResult;
			warn(message: string, options?: WarningOptions): void;
		};

		export type Formatter = (results: LintResult[], returnValue: LinterResult) => string;

		export type FormatterType =
			| 'compact'
			| 'github'
			| 'json'
			| 'string'
			| 'tap'
			| 'unix'
			| 'verbose';

		export type CustomSyntax = string | PostCSS.Syntax;

		// Note: With strict function types enabled, function signatures are checked contravariantly.
		// This means that it would not be possible for rule authors to narrow the message function
		// parameters to e.g. just `string`. Declaring the type for rule message functions through
		// method declarations tricks TypeScript into bivariant signature checking. More details can
		// be found here: https://stackoverflow.com/questions/52667959/what-is-the-purpose-of-bivariancehack-in-typescript-types.
		// and in the original discussion: https://github.com/stylelint/stylelint/pull/6147#issuecomment-1155337016.
		export type RuleMessageFunc = {
			bivariance(...args: (string | number | boolean | RegExp)[]): string;
		}['bivariance'];

		export type RuleMessage = string | RuleMessageFunc;

		export type RuleMessages = { [message: string]: RuleMessage };

		export type RuleOptionsPossibleFunc = (value: unknown) => boolean;

		export type RuleOptionsPossible = boolean | number | string | RuleOptionsPossibleFunc;

		export type RuleOptions = {
			actual: unknown;
			possible?:
				| RuleOptionsPossibleFunc
				| RuleOptionsPossible[]
				| Record<string, RuleOptionsPossible[]>;
			optional?: boolean;
		};

		export type RuleContext = {
			fix?: boolean | undefined;
			newline?: string | undefined;
		};

		export type RuleBase<P = any, S = any> = (
			primaryOption: P,
			secondaryOptions: Record<string, S>,
			context: RuleContext,
		) => (root: PostCSS.Root, result: PostcssResult) => Promise<void> | void;

		export type RuleMeta = {
			url: string;
			deprecated?: boolean;
			fixable?: boolean;
		};

		export type Rule<P = any, S = any> = RuleBase<P, S> & {
			ruleName: string;
			messages: RuleMessages;
			primaryOptionArray?: boolean;
			meta?: RuleMeta;
		};

		export type Plugin = RuleBase;

		export type GetPostcssOptions = {
			code?: string;
			codeFilename?: string;
			filePath?: string;
			customSyntax?: CustomSyntax;
		};

		export type GetLintSourceOptions = GetPostcssOptions & {
			existingPostcssResult?: PostCSS.Result;
			cache?: boolean;
		};

		export type LinterOptions = {
			files?: string | string[];
			globbyOptions?: GlobbyOptions;
			cache?: boolean;
			cacheLocation?: string;
			cacheStrategy?: string;
			code?: string;
			codeFilename?: string;
			config?: Config;
			configFile?: string;
			configBasedir?: string;
			/**
			 * The working directory to resolve files from. Defaults to the
			 * current working directory.
			 */
			cwd?: string;
			ignoreDisables?: boolean;
			ignorePath?: string | string[];
			ignorePattern?: string[];
			reportDescriptionlessDisables?: boolean;
			reportNeedlessDisables?: boolean;
			reportInvalidScopeDisables?: boolean;
			maxWarnings?: number;
			customSyntax?: CustomSyntax;
			formatter?: FormatterType | Formatter;
			disableDefaultIgnores?: boolean;
			fix?: boolean;
			allowEmptyInput?: boolean;
			quiet?: boolean;
		};

		export type CssSyntaxError = {
			file?: string;
			input: {
				column: number;
				file?: string;
				line: number;
				source: string;
			};
			/**
			 * The line of the inclusive start position of the error.
			 */
			line: number;
			/**
			 * The column of the inclusive start position of the error.
			 */
			column: number;
			/**
			 * The line of the exclusive end position of the error.
			 */
			endLine?: number;
			/**
			 * The column of the exclusive end position of the error.
			 */
			endColumn?: number;
			message: string;
			name: string;
			reason: string;
			source: string;
		};

		export type Warning = {
			/**
			 * The line of the inclusive start position of the warning.
			 */
			line: number;
			/**
			 * The column of the inclusive start position of the warning.
			 */
			column: number;
			/**
			 * The line of the exclusive end position of the warning.
			 */
			endLine?: number;
			/**
			 * The column of the exclusive end position of the warning.
			 */
			endColumn?: number;
			rule: string;
			severity: Severity;
			text: string;
			stylelintType?: string;
		};

		export type LintResult = {
			source?: string;
			deprecations: {
				text: string;
				reference: string;
			}[];
			invalidOptionWarnings: {
				text: string;
			}[];
			parseErrors: (PostCSS.Warning & { stylelintType: string })[];
			errored?: boolean;
			warnings: Warning[];
			ignored?: boolean;
			/**
			 * Internal use only. Do not use or rely on this property. It may
			 * change at any time.
			 * @internal
			 */
			_postcssResult?: PostcssResult;
		};

		export type DisableReportRange = {
			rule: string;
			start: number;
			end?: number;
		};

		export type RangeType = DisabledRange & { used?: boolean };

		export type DisableReportEntry = {
			source?: string;
			ranges: DisableReportRange[];
		};

		export type LinterResult = {
			/**
			 * The working directory from which the linter was run when the
			 * results were generated.
			 */
			cwd: string;
			results: LintResult[];
			errored: boolean;
			output: any;
			maxWarningsExceeded?: {
				maxWarnings: number;
				foundWarnings: number;
			};
			reportedDisables: DisableOptionsReport;
			descriptionlessDisables?: DisableOptionsReport;
			needlessDisables?: DisableOptionsReport;
			invalidScopeDisables?: DisableOptionsReport;
			/**
			 * Each rule metadata by name.
			 */
			ruleMetadata: { [ruleName: string]: Partial<RuleMeta> };
		};

		export type Problem = {
			ruleName: string;
			result: PostcssResult;
			message: RuleMessage;
			messageArgs?: Parameters<RuleMessageFunc> | undefined;
			node: PostCSS.Node;
			/**
			 * The inclusive start index of the problem, relative to the node's
			 * source text.
			 */
			index?: number;
			/**
			 * The exclusive end index of the problem, relative to the node's
			 * source text.
			 */
			endIndex?: number;
			/**
			 * The inclusive start position of the problem, relative to the
			 * node's source text. If provided, this will be used instead of
			 * `index`.
			 */
			start?: {
				line: number;
				column: number;
			};
			/**
			 * The exclusive end position of the problem, relative to the
			 * node's source text. If provided, this will be used instead of
			 * `endIndex`.
			 */
			end?: {
				line: number;
				column: number;
			};
			word?: string;
			line?: number;
			/**
			 * Optional severity override for the problem.
			 */
			severity?: Severity;
		};

		export type LonghandSubPropertiesOfShorthandProperties = ReadonlyMap<
			| 'animation'
			| 'background'
			| 'border'
			| 'border-block-end'
			| 'border-block-start'
			| 'border-bottom'
			| 'border-color'
			| 'border-image'
			| 'border-inline-end'
			| 'border-inline-start'
			| 'border-left'
			| 'border-radius'
			| 'border-right'
			| 'border-style'
			| 'border-top'
			| 'border-width'
			| 'column-rule'
			| 'columns'
			| 'flex'
			| 'flex-flow'
			| 'font'
			| 'grid'
			| 'grid-area'
			| 'grid-column'
			| 'grid-gap'
			| 'grid-row'
			| 'grid-template'
			| 'list-style'
			| 'margin'
			| 'mask'
			| 'outline'
			| 'padding'
			| 'text-decoration'
			| 'text-emphasis'
			| 'transition',
			ReadonlySet<string>
		>;

		export type PublicApi = PostCSS.PluginCreator<PostcssPluginOptions> & {
			/**
			 * Runs stylelint with the given options and returns a Promise that
			 * resolves to the results.
			 */
			lint: (options: LinterOptions) => Promise<LinterResult>;
			/**
			 * Available rules.
			 */
			rules: { [k: string]: Rule };
			/**
			 * Result report formatters by name.
			 */
			formatters: { [k: string]: Formatter };
			/**
			 * Creates a Stylelint plugin.
			 */
			createPlugin: (ruleName: string, rule: Rule) => { ruleName: string; rule: Rule };
			/**
			 * Internal use only. Do not use or rely on this method. It may
			 * change at any time.
			 * @internal
			 */
			createLinter: (options: LinterOptions) => InternalApi;
			/**
			 * Resolves the effective configuration for a given file. Resolves to
			 * `undefined` if no config is found.
			 * @param filePath - The path to the file to get the config for.
			 * @param options - The options to use when creating the Stylelint instance.
			 */
			resolveConfig: (
				filePath: string,
				options?: Pick<LinterOptions, 'cwd' | 'config' | 'configBasedir' | 'configFile'>,
			) => Promise<stylelint.Config | undefined>;
			utils: {
				/**
				 * Report a problem.
				 *
				 * This function accounts for `disabledRanges` attached to the result.
				 * That is, if the reported problem is within a disabledRange,
				 * it is ignored. Otherwise, it is attached to the result as a
				 * postcss warning.
				 *
				 * It also accounts for the rule's severity.
				 *
				 * You *must* pass *either* a node or a line number.
				 */
				report: (problem: Problem) => void;
				/**
				 * Given an object of problem messages, return another
				 * that provides the same messages postfixed with the rule
				 * that has been violated.
				 */
				ruleMessages: <T extends RuleMessages, R extends { [K in keyof T]: T[K] }>(
					ruleName: string,
					messages: T,
				) => R;
				/**
				 * Validate a rule's options.
				 *
				 * See existing rules for examples.
				 */
				validateOptions: (
					result: PostcssResult,
					ruleName: string,
					...optionDescriptions: RuleOptions[]
				) => boolean;
				/**
				 * Useful for third-party code (e.g. plugins) to run a PostCSS Root
				 * against a specific rule and do something with the warnings
				 */
				checkAgainstRule: <T, O extends Object>(
					options: {
						ruleName: string;
						ruleSettings: ConfigRuleSettings<T, O>;
						root: PostCSS.Root;
						result?: PostcssResult;
						context?: RuleContext;
					},
					callback: (warning: PostCSS.Warning) => void,
				) => void;
			};
			reference: {
				longhandSubPropertiesOfShorthandProperties: LonghandSubPropertiesOfShorthandProperties;
			};
		};

		/**
		 * Internal use only. Do not use or rely on this type. It may change at
		 * any time.
		 * @internal
		 */
		export type InternalApi = {
			_options: LinterOptions & { cwd: string };
			_extendExplorer: ReturnType<typeof cosmiconfig>;
			_specifiedConfigCache: Map<Config, Promise<CosmiconfigResult>>;
			_postcssResultCache: Map<string, PostCSS.Result>;
			_fileCache: FileCache;
		};

		export type DisableOptionsReport = DisableReportEntry[];

		export type PostcssPluginOptions = Omit<LinterOptions, 'customSyntax'> | Config;
	}

	const stylelint: stylelint.PublicApi;

	export = stylelint;
}<|MERGE_RESOLUTION|>--- conflicted
+++ resolved
@@ -7,16 +7,12 @@
 		export type Severity = 'warning' | 'error';
 
 		export type ConfigExtends = string | string[];
-<<<<<<< HEAD
-		export type ConfigPlugins = string | string[];
-=======
 		export type PluginType =
 			| { default?: { ruleName: string; rule: Rule } }
 			| { ruleName: string; rule: Rule };
 		export type ConfigPlugins = string | PluginType | (string | PluginType)[];
 		export type ConfigProcessor = string | [string, Object];
 		export type ConfigProcessors = string | ConfigProcessor[];
->>>>>>> 11acf312
 		export type ConfigIgnoreFiles = string | string[];
 		export type ConfigRuleSettings<T, O extends Object> =
 			| null
