--- conflicted
+++ resolved
@@ -188,12 +188,8 @@
     "postcss-import": "^12.0.1",
     "prettier": "^2.0.5",
     "remark-cli": "^8.0.0",
-<<<<<<< HEAD
     "replace-in-file": "^6.0.0",
-    "typescript": "^3.9.3"
-=======
     "typescript": "^3.9.5"
->>>>>>> e110b4c3
   },
   "engines": {
     "node": ">=10.13.0"
