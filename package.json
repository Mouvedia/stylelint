{
  "name": "stylelint",
  "version": "13.6.0",
  "description": "A mighty, modern CSS linter.",
  "keywords": [
    "css-in-js",
    "css",
    "less",
    "lint",
    "linter",
    "markdown",
    "sass",
    "scss",
    "stylelint",
    "sugarss"
  ],
  "homepage": "https://stylelint.io",
  "repository": "stylelint/stylelint",
  "funding": {
    "type": "opencollective",
    "url": "https://opencollective.com/stylelint"
  },
  "license": "MIT",
  "author": "stylelint",
  "main": "lib/index.js",
  "browser": "dist/stylelint-esm.js",
  "bin": "bin/stylelint.js",
  "files": [
    "bin",
    "CONTRIBUTING.md",
    "SECURITY.md",
    "docs",
    "lib",
    "!**/__tests__",
    "!lib/testUtils"
  ],
  "scripts": {
    "benchmark-rule": "node scripts/benchmark-rule.js",
    "bundle": "node scripts/bundle-esm.js",
    "format": "prettier . --write",
    "jest": "jest",
    "lint": "npm-run-all --parallel lint:*",
    "lint:formatting": "prettier . --check",
    "lint:js": "eslint . --cache --max-warnings=0",
    "lint:md": "remark . --quiet --frail",
    "lint:types": "tsc",
    "release": "np",
    "pretest": "npm run lint",
    "test": "jest --coverage",
    "watch": "jest --watch"
  },
  "husky": {
    "hooks": {
      "pre-commit": "lint-staged"
    }
  },
  "lint-staged": {
    "*.js": "eslint --cache --fix",
    "*.{js,json,md,ts,yml}": "prettier --write"
  },
  "prettier": "@stylelint/prettier-config",
  "eslintConfig": {
    "extends": [
      "stylelint"
    ],
    "globals": {
      "testRule": true
    },
    "root": true
  },
  "remarkConfig": {
    "plugins": [
      "@stylelint/remark-preset"
    ]
  },
  "jest": {
    "clearMocks": true,
    "collectCoverage": false,
    "collectCoverageFrom": [
      "lib/**/*.js",
      "!lib/vendor/**/*.js",
      "!lib/utils/parseCalcExpression/parser.js"
    ],
    "coverageDirectory": "./.coverage/",
    "coverageReporters": [
      "lcov",
      "text-summary"
    ],
    "coverageThreshold": {
      "global": {
        "branches": 75,
        "functions": 75,
        "lines": 75,
        "statements": 75
      }
    },
    "moduleNameMapper": {
      "^stylelint$": "<rootDir>/lib/index.js",
      "stylelint/lib/utils/getOsEol": "<rootDir>/lib/utils/getOsEol.js"
    },
    "preset": "jest-preset-stylelint",
    "roots": [
      "lib",
      "system-tests"
    ],
    "testEnvironment": "node",
    "testRegex": ".*\\.test\\.js$|rules/.*/__tests__/.*\\.js$",
    "testRunner": "jest-circus/runner",
    "watchPlugins": [
      "jest-watch-typeahead/filename",
      "jest-watch-typeahead/testname"
    ]
  },
  "dependencies": {
    "@stylelint/postcss-css-in-js": "^0.37.1",
    "@stylelint/postcss-markdown": "^0.36.1",
    "autoprefixer": "^9.8.0",
    "balanced-match": "^1.0.0",
    "chalk": "^4.0.0",
    "cosmiconfig": "^6.0.0",
    "debug": "^4.1.1",
    "execall": "^2.0.0",
    "file-entry-cache": "^5.0.1",
    "get-stdin": "^8.0.0",
    "global-modules": "^2.0.0",
    "globby": "^11.0.1",
    "globjoin": "^0.1.4",
    "html-tags": "^3.1.0",
    "ignore": "^5.1.8",
    "import-lazy": "^4.0.0",
    "imurmurhash": "^0.1.4",
    "known-css-properties": "^0.19.0",
    "leven": "^3.1.0",
    "lodash": "^4.17.15",
    "log-symbols": "^4.0.0",
    "mathml-tag-names": "^2.1.3",
    "meow": "^7.0.1",
    "micromatch": "^4.0.2",
    "normalize-selector": "^0.2.0",
    "postcss": "^7.0.32",
    "postcss-html": "^0.36.0",
    "postcss-less": "^3.1.4",
    "postcss-media-query-parser": "^0.2.3",
    "postcss-reporter": "^6.0.1",
    "postcss-resolve-nested-selector": "^0.1.1",
    "postcss-safe-parser": "^4.0.2",
    "postcss-sass": "^0.4.4",
    "postcss-scss": "^2.1.1",
    "postcss-selector-parser": "^6.0.2",
    "postcss-syntax": "^0.36.2",
    "postcss-value-parser": "^4.1.0",
    "resolve-from": "^5.0.0",
    "slash": "^3.0.0",
    "specificity": "^0.4.1",
    "string-width": "^4.2.0",
    "strip-ansi": "^6.0.0",
    "style-search": "^0.1.0",
    "sugarss": "^2.0.0",
    "svg-tags": "^1.0.0",
    "table": "^5.4.6",
    "v8-compile-cache": "^2.1.1",
    "write-file-atomic": "^3.0.3"
  },
  "devDependencies": {
    "@stylelint/prettier-config": "^2.0.0",
    "@stylelint/remark-preset": "^1.0.0",
    "@types/browserslist": "^4.8.0",
    "@types/debug": "^4.1.5",
    "@types/global-modules": "^2.0.0",
    "@types/globjoin": "^0.1.0",
    "@types/lodash": "^4.14.155",
    "@types/micromatch": "^4.0.1",
    "benchmark": "^2.1.4",
    "common-tags": "^1.8.0",
    "del": "^5.1.0",
    "eslint": "^7.1.0",
    "eslint-config-stylelint": "^12.0.0",
    "got": "^11.3.0",
    "husky": "^4.2.5",
    "jest": "^26.0.1",
    "jest-circus": "^26.0.1",
    "jest-preset-stylelint": "^3.0.0",
    "jest-watch-typeahead": "^0.6.0",
    "lint-staged": "^10.2.9",
    "np": "^6.2.3",
    "npm-run-all": "^4.1.5",
    "parcel": "2.0.0-alpha.3.2",
    "postcss-import": "^12.0.1",
    "prettier": "^2.0.5",
    "remark-cli": "^8.0.0",
<<<<<<< HEAD
    "replace-in-file": "^6.0.0",
    "typescript": "^3.9.2"
=======
    "typescript": "^3.9.3"
>>>>>>> 4a4ea84c
  },
  "engines": {
    "node": ">=10.13.0"
  },
  "syntaxCssInJS": "dist/syntax-css-in-js.js",
  "syntaxHtml": "dist/syntax-html.js",
  "syntaxLess": "dist/syntax-less.js",
  "syntaxMarkdown": "dist/syntax-markdown.js",
  "syntaxSass": "dist/syntax-sass.js",
  "syntaxScss": "dist/syntax-scss.js",
  "syntaxSugarss": "dist/syntax-sugarss.js",
  "targets": {
    "browser": {
      "includeNodeModules": true,
      "outputFormat": "esmodule",
      "isLibrary": true
    },
    "syntaxCssInJs": {
      "includeNodeModules": true,
      "outputFormat": "esmodule",
      "isLibrary": true
    },
    "syntaxHtml": {
      "includeNodeModules": true,
      "outputFormat": "esmodule",
      "isLibrary": true
    },
    "syntaxLess": {
      "includeNodeModules": true,
      "outputFormat": "esmodule",
      "isLibrary": true
    },
    "syntaxMarkdown": {
      "includeNodeModules": true,
      "outputFormat": "esmodule",
      "isLibrary": true
    },
    "syntaxSass": {
      "includeNodeModules": true,
      "outputFormat": "esmodule",
      "isLibrary": true
    },
    "syntaxScss": {
      "includeNodeModules": true,
      "outputFormat": "esmodule",
      "isLibrary": true
    },
    "syntaxSugarss": {
      "includeNodeModules": true,
      "outputFormat": "esmodule",
      "isLibrary": true
    }
  }
}<|MERGE_RESOLUTION|>--- conflicted
+++ resolved
@@ -188,12 +188,8 @@
     "postcss-import": "^12.0.1",
     "prettier": "^2.0.5",
     "remark-cli": "^8.0.0",
-<<<<<<< HEAD
     "replace-in-file": "^6.0.0",
-    "typescript": "^3.9.2"
-=======
     "typescript": "^3.9.3"
->>>>>>> 4a4ea84c
   },
   "engines": {
     "node": ">=10.13.0"
